--- conflicted
+++ resolved
@@ -267,10 +267,7 @@
     communicator will share rank and size attributes with the MPI communicator.
     In particular, this assumes one GPU per MPI rank.
     """
-<<<<<<< HEAD
-=======
-
->>>>>>> 7330b6bd
+
     def __init__(self, *args, **kwargs):
         super().__init__(*args, **kwargs)
         self.forward_graph = None
@@ -292,8 +289,6 @@
             raise NotImplementedError(f'Don\'t know what NCCL dtype to use to send data of dtype {self.dtype}!')
         self.count_modifier = 2 if 'complex' in str(self.dtype) else 1
 
-<<<<<<< HEAD
-=======
         self.arrayA = None
         self.arrayB = None
 
@@ -343,7 +338,6 @@
         else:
             arrayB[...] = self.arrayB
 
->>>>>>> 7330b6bd
     def backward(self, arrayB, arrayA):
         """Global redistribution from arrayB to arrayA
 
@@ -355,13 +349,9 @@
             Array of shape subshapeA, for receiving data
 
         """
-<<<<<<< HEAD
-        self.backward_graph = self.Alltoallw(arrayB, self._subtypesB, arrayA, self._subtypesA, graph=self.backward_graph)
-=======
         self._copy_to_input_arrays(arrayA, arrayB)
         self.backward_graph = self.Alltoallw(self.arrayB, self._subtypesB, self.arrayA, self._subtypesA, graph=self.backward_graph)
         self._retrieve_from_input_arrays(arrayA, arrayB)
->>>>>>> 7330b6bd
 
     def forward(self, arrayA, arrayB):
         """Global redistribution from arrayA to arrayB
@@ -373,13 +363,9 @@
         arrayB : array
             Array of shape subshapeB, for receiving data
         """
-<<<<<<< HEAD
-        self.forward_graph = self.Alltoallw(arrayA, self._subtypesA, arrayB, self._subtypesB, graph=self.forward_graph)
-=======
         self._copy_to_input_arrays(arrayA, arrayB)
         self.forward_graph = self.Alltoallw(self.arrayA, self._subtypesA, self.arrayB, self._subtypesB, graph=self.forward_graph)
         self._retrieve_from_input_arrays(arrayA, arrayB)
->>>>>>> 7330b6bd
 
     def Alltoallw(self, arrayA, subtypesA, arrayB, subtypesB, graph=None):
         """
